use std::net::{SocketAddr, TcpListener};
use std::sync::Arc;

use axum::{
    extract::{Json, State},
    http::StatusCode,
    Router,
};
<<<<<<< HEAD
use hashbrown::HashMap;
use rethnet_eth::remote::ZeroXPrefixedBytes;
use rethnet_eth::serde::U256WithoutLeadingZeroes;
=======
use hashbrown::{HashMap, HashSet};
use rethnet_eth::serde::{U256WithoutLeadingZeroes, U64WithoutLeadingZeroes, ZeroXPrefixedBytes};
>>>>>>> e067b9d4
use secp256k1::{Secp256k1, SecretKey};
use sha3::{Digest, Keccak256};
use tokio::sync::RwLock;
use tracing::{event, Level};

use rethnet_eth::{
    remote::{
        client::{Request as RpcRequest, RpcClient},
        filter::{FilteredEvents, LogOutput},
        jsonrpc,
        jsonrpc::{Response, ResponseData},
        methods::MethodInvocation as EthMethodInvocation,
        BlockSpec, BlockTag, Eip1898BlockSpec,
    },
    signature::{public_key_to_address, Signature},
    Address, Bytes, B256, U256,
};
use rethnet_evm::{
    state::{AccountModifierFn, ForkState, HybridState, StateError, SyncState},
    AccountInfo, Bytecode, KECCAK_EMPTY,
};

mod hardhat_methods;
pub use hardhat_methods::{
    reset::{RpcForkConfig, RpcHardhatNetworkConfig},
    HardhatMethodInvocation,
};

mod config;
pub use config::{AccountConfig, Config};

<<<<<<< HEAD
=======
mod filter;
use filter::{new_filter_deadline, Filter};

>>>>>>> e067b9d4
/// an RPC method with its parameters
#[derive(Clone, Debug, PartialEq, serde::Deserialize, serde::Serialize)]
#[serde(untagged)]
#[allow(clippy::large_enum_variant)]
pub enum MethodInvocation {
    /// an eth_* method invocation
    Eth(EthMethodInvocation),
    /// a hardhat_* method invocation
    Hardhat(HardhatMethodInvocation),
}

type RethnetStateType = Arc<RwLock<dyn SyncState<StateError>>>;

struct AppState {
    rethnet_state: RethnetStateType,
    chain_id: u64,
    coinbase: Address,
    filters: RwLock<HashMap<U256, Filter>>,
    fork_block_number: Option<U256>,
    impersonated_accounts: RwLock<HashSet<Address>>,
    last_filter_id: RwLock<U256>,
    local_accounts: HashMap<Address, SecretKey>,
    network_id: u64,
}

type StateType = Arc<AppState>;

fn error_response_data<T>(code: i16, msg: &str) -> ResponseData<T> {
    event!(Level::INFO, "{}", &msg);
    ResponseData::new_error(code, msg, None)
}

pub struct Server {
    inner: axum::Server<hyper::server::conn::AddrIncoming, axum::routing::IntoMakeService<Router>>,
}

#[derive(thiserror::Error, Debug)]
pub enum Error {
    #[error("failed to construct Address from string {address}: {reason}")]
    AddressParse { address: String, reason: String },

    #[error("Failed to bind to address/port: {0}")]
    Listen(std::io::Error),

    #[error("Failed to initialize server: {0}")]
    Serve(hyper::Error),
}

async fn get_latest_block_number<T>(state: &StateType) -> Result<U256, ResponseData<T>> {
    // limited functionality per https://github.com/NomicFoundation/hardhat/issues/4125
    if let Some(fork_block_number) = state.fork_block_number {
        // TODO: when we're able to mint local blocks, and there are some newer than
        // fork_block_number, return the number of the latest one
        Ok(U256::from(fork_block_number))
    } else {
        // TODO: when we're able to mint local blocks, return the number of the latest one
        Ok(U256::ZERO)
    }
}

/// `require_canonical`: whether the server should additionally raise a JSON-RPC error if the block
/// is not in the canonical chain
#[allow(clippy::todo)]
fn _block_number_from_hash<T>(
    _state: &StateType,
    _block_hash: &B256,
    _require_canonical: bool,
) -> Result<U256, ResponseData<T>> {
    todo!()
}

async fn _block_number_from_block_spec<T>(
    state: &StateType,
    block_spec: &BlockSpec,
) -> Result<U256, ResponseData<T>> {
    match block_spec {
        BlockSpec::Number(number) => Ok(*number),
        BlockSpec::Tag(tag) => match tag {
            BlockTag::Earliest => Ok(U256::ZERO),
            BlockTag::Safe | BlockTag::Finalized => {
                confirm_post_merge_hardfork(state)?;
                get_latest_block_number(state).await
            }
            BlockTag::Latest | BlockTag::Pending => get_latest_block_number(state).await,
        },
        BlockSpec::Eip1898(Eip1898BlockSpec::Hash {
            block_hash,
            require_canonical,
        }) => _block_number_from_hash(state, block_hash, require_canonical.unwrap_or(false)),
        BlockSpec::Eip1898(Eip1898BlockSpec::Number { block_number }) => Ok(*block_number),
    }
}

#[allow(clippy::todo)]
fn confirm_post_merge_hardfork<T>(_state: &StateType) -> Result<(), ResponseData<T>> {
    todo!("when we're tracking hardforks, ensure that we're running a hardfork that's after the merge")
}

/// returns the state root in effect BEFORE setting the block context, so that the caller can
/// restore the context to that state root.
#[allow(clippy::todo)]
async fn set_block_context<T>(
    state: &StateType,
    block_spec: Option<BlockSpec>,
) -> Result<B256, ResponseData<T>> {
    let previous_state_root = state.rethnet_state.read().await.state_root().map_err(|e| {
        error_response_data(0, &format!("Failed to retrieve previous state root: {e}"))
    })?;
    match block_spec {
        Some(BlockSpec::Tag(BlockTag::Pending)) => {
            // do nothing
            Ok(previous_state_root)
        }
        Some(BlockSpec::Tag(BlockTag::Latest)) if state.fork_block_number.is_none() => {
            Ok(previous_state_root)
        }
        None => Ok(previous_state_root),
        resolvable_block_spec => {
            let latest_block_number = get_latest_block_number(state).await?;
            state
                .rethnet_state
                .write()
                .await
                .set_block_context(
                    &KECCAK_EMPTY,
                    Some(match resolvable_block_spec.clone() {
                        Some(BlockSpec::Number(n)) => Ok(n),
                        Some(BlockSpec::Eip1898(s)) => match s {
                            Eip1898BlockSpec::Number { block_number: n } => Ok(n),
                            Eip1898BlockSpec::Hash {
                                block_hash: _,
                                require_canonical: _,
                            } => todo!("when there's a blockchain present"),
                        },
                        Some(BlockSpec::Tag(tag)) => match tag {
                            BlockTag::Earliest => Ok(U256::ZERO),
                            BlockTag::Safe | BlockTag::Finalized => {
                                confirm_post_merge_hardfork(state)?;
                                Ok(latest_block_number)
                            }
                            BlockTag::Latest => Ok(latest_block_number),
                            BlockTag::Pending => unreachable!(),
                        },
                        None => unreachable!(),
                    }?),
                )
                .map_err(|e| {
                    error_response_data(
                        -32000,
                        &format!(
                            "Received invalid block tag {}. Latest block number is {latest_block_number}. {e}",
                            resolvable_block_spec.unwrap(),
                        ),
                    )
                })?;
            Ok(previous_state_root)
        }
    }
}

async fn restore_block_context<T>(
    state: &StateType,
    state_root: B256,
) -> Result<(), ResponseData<T>> {
    state
        .rethnet_state
        .write()
        .await
        .set_block_context(&state_root, None)
        .map_err(|e| {
            error_response_data(0, &format!("Failed to restore previous block context: {e}"))
        })
}

async fn get_account_info<T>(
    state: &StateType,
    address: Address,
) -> Result<AccountInfo, ResponseData<T>> {
    match state.rethnet_state.read().await.basic(address) {
        Ok(Some(account_info)) => Ok(account_info),
        Ok(None) => Ok(AccountInfo {
            balance: U256::ZERO,
            nonce: 0,
            code: None,
            code_hash: KECCAK_EMPTY,
        }),
        Err(e) => Err(error_response_data(0, &e.to_string())),
    }
}

async fn handle_accounts(state: StateType) -> ResponseData<Vec<Address>> {
    event!(Level::INFO, "eth_accounts");
    ResponseData::Success {
        result: state.local_accounts.keys().copied().collect(),
    }
}

fn handle_chain_id(state: StateType) -> ResponseData<U64WithoutLeadingZeroes> {
    event!(Level::INFO, "eth_chainId()");
    ResponseData::Success {
        result: state.chain_id.into(),
    }
}

async fn handle_coinbase(state: StateType) -> ResponseData<Address> {
    event!(Level::INFO, "eth_coinbase()");
    ResponseData::Success {
        result: state.coinbase,
    }
}

async fn handle_get_balance(
    state: StateType,
    address: Address,
    block: Option<BlockSpec>,
) -> ResponseData<U256WithoutLeadingZeroes> {
    event!(Level::INFO, "eth_getBalance({address:?}, {block:?})");
    match set_block_context(&state, block).await {
        Ok(previous_state_root) => {
            let account_info = get_account_info(&state, address).await;
            match restore_block_context(&state, previous_state_root).await {
                Ok(()) => match account_info {
                    Ok(account_info) => ResponseData::Success {
                        result: account_info.balance.into(),
                    },
                    Err(e) => e,
                },
                Err(e) => e,
            }
        }
        Err(e) => e,
    }
}

async fn handle_get_code(
    state: StateType,
    address: Address,
    block: Option<BlockSpec>,
) -> ResponseData<ZeroXPrefixedBytes> {
    event!(Level::INFO, "eth_getCode({address:?}, {block:?})");
    match set_block_context(&state, block).await {
        Ok(previous_state_root) => {
            let account_info = get_account_info(&state, address).await;
            match restore_block_context(&state, previous_state_root).await {
                Ok(()) => match account_info {
                    Ok(account_info) => {
                        match state
                            .rethnet_state
                            .read()
                            .await
                            .code_by_hash(account_info.code_hash)
                        {
                            Ok(code) => ResponseData::Success {
                                result: ZeroXPrefixedBytes::from(code.bytecode),
                            },
                            Err(e) => {
                                error_response_data(0, &format!("failed to retrieve code: {e}"))
                            }
                        }
                    }
                    Err(e) => e,
                },
                Err(e) => e,
            }
        }
        Err(e) => e,
    }
}

async fn handle_get_filter_changes(
    state: StateType,
    filter_id: U256,
) -> ResponseData<Option<FilteredEvents>> {
    event!(Level::INFO, "eth_getFilterChanges({filter_id:?})");
    let mut filters = state.filters.write().await;
    ResponseData::Success {
        result: filters.get_mut(&filter_id).and_then(|filter| {
            let events = Some(filter.events.take());
            filter.deadline = new_filter_deadline();
            events
        }),
    }
}

async fn handle_get_filter_logs(
    state: StateType,
    filter_id: U256,
) -> ResponseData<Option<Vec<LogOutput>>> {
    event!(Level::INFO, "eth_getFilterLogs({filter_id:?})");
    let mut filters = state.filters.write().await;
    match filters.get_mut(&filter_id) {
        Some(filter) => match &mut filter.events {
            FilteredEvents::Logs(logs) => {
                let result = Some(std::mem::take(logs));
                filter.deadline = new_filter_deadline();
                ResponseData::Success { result }
            }
            _ => error_response_data(
                0,
                &format!("Subscription {filter_id} is not a logs subscription"),
            ),
        },
        None => ResponseData::Success { result: None },
    }
}

async fn handle_get_storage_at(
    state: StateType,
    address: Address,
    position: U256,
    block: Option<BlockSpec>,
) -> ResponseData<U256> {
    event!(
        Level::INFO,
        "eth_getStorageAt({address:?}, {position:?}, {block:?})"
    );
    match set_block_context(&state, block).await {
        Ok(previous_state_root) => {
            let value = state.rethnet_state.read().await.storage(address, position);
            match restore_block_context(&state, previous_state_root).await {
                Ok(()) => match value {
<<<<<<< HEAD
                    Ok(value) => ResponseData::Success {
                        result: value.into(),
                    },
=======
                    Ok(value) => ResponseData::Success { result: value },
>>>>>>> e067b9d4
                    Err(e) => {
                        error_response_data(0, &format!("failed to retrieve storage value: {e}"))
                    }
                },
                Err(e) => e,
            }
        }
        Err(e) => e,
    }
}

async fn handle_get_transaction_count(
    state: StateType,
    address: Address,
    block: Option<BlockSpec>,
) -> ResponseData<U256WithoutLeadingZeroes> {
    event!(
        Level::INFO,
        "eth_getTransactionCount({address:?}, {block:?})"
    );
    match set_block_context(&state, block).await {
        Ok(previous_state_root) => {
            let account_info = get_account_info(&state, address).await;
            match restore_block_context(&state, previous_state_root).await {
                Ok(()) => match account_info {
                    Ok(account_info) => ResponseData::Success {
                        result: U256::from(account_info.nonce).into(),
                    },
                    Err(e) => e,
                },
                Err(e) => e,
            }
        }
        Err(e) => e,
    }
}

async fn handle_impersonate_account(state: StateType, address: Address) -> ResponseData<bool> {
    event!(Level::INFO, "hardhat_impersonateAccount({address:?})");
    state.impersonated_accounts.write().await.insert(address);
    ResponseData::Success { result: true }
}

async fn get_next_filter_id(state: StateType) -> U256 {
    let mut last_filter_id = state.last_filter_id.write().await;
    *last_filter_id = last_filter_id
        .checked_add(U256::from(1))
        .expect("filter ID shouldn't overflow");
    *last_filter_id
}

async fn handle_net_version(state: StateType) -> ResponseData<String> {
    event!(Level::INFO, "net_version()");
    ResponseData::Success {
        result: state.network_id.to_string(),
    }
}

async fn handle_new_pending_transaction_filter(state: StateType) -> ResponseData<U256> {
    event!(Level::INFO, "eth_newPendingTransactionFilter()");
    let filter_id = get_next_filter_id(Arc::clone(&state)).await;
    state.filters.write().await.insert(
        filter_id,
        Filter {
            _criteria: None,
            deadline: new_filter_deadline(),
            events: FilteredEvents::NewPendingTransactions(Vec::new()),
            is_subscription: false,
        },
    );
    ResponseData::Success { result: filter_id }
}

async fn handle_set_balance(
    state: StateType,
    address: Address,
    balance: U256,
) -> ResponseData<bool> {
    event!(Level::INFO, "hardhat_setBalance({address:?}, {balance:?})");
    let mut state = state.rethnet_state.write().await;
    match state.modify_account(
        address,
        AccountModifierFn::new(Box::new(move |account_balance, _, _| {
            *account_balance = balance;
        })),
        &|| {
            Ok(AccountInfo {
                balance,
                nonce: 0,
                code: None,
                code_hash: KECCAK_EMPTY,
            })
        },
    ) {
        Ok(()) => {
            state.make_snapshot();
            ResponseData::Success { result: true }
        }
        Err(e) => ResponseData::new_error(0, &e.to_string(), None),
    }
}

async fn handle_set_code(
    state: StateType,
    address: Address,
    code: ZeroXPrefixedBytes,
) -> ResponseData<bool> {
    event!(Level::INFO, "hardhat_setCode({address:?}, {code:?})");
    let code_1 = code.clone();
    let code_2 = code.clone();
    let mut state = state.rethnet_state.write().await;
    match state.modify_account(
        address,
        AccountModifierFn::new(Box::new(move |_, _, account_code| {
            *account_code = Some(Bytecode::new_raw(code_1.clone().into()));
        })),
        &|| {
            Ok(AccountInfo {
                balance: U256::ZERO,
                nonce: 0,
                code: Some(Bytecode::new_raw(code_2.clone().into())),
                code_hash: KECCAK_EMPTY,
            })
        },
    ) {
        Ok(()) => {
            state.make_snapshot();
            ResponseData::Success { result: true }
        }
        Err(e) => ResponseData::new_error(0, &e.to_string(), None),
    }
}

async fn handle_set_nonce(state: StateType, address: Address, nonce: U256) -> ResponseData<bool> {
    event!(Level::INFO, "hardhat_setNonce({address:?}, {nonce:?})");
    match TryInto::<u64>::try_into(nonce) {
        Ok(nonce) => {
            let mut state = state.rethnet_state.write().await;
            match state.modify_account(
                address,
                AccountModifierFn::new(Box::new(move |_, account_nonce, _| *account_nonce = nonce)),
                &|| {
                    Ok(AccountInfo {
                        balance: U256::ZERO,
                        nonce,
                        code: None,
                        code_hash: KECCAK_EMPTY,
                    })
                },
            ) {
                Ok(()) => {
                    state.make_snapshot();
                    ResponseData::Success { result: true }
                }
                Err(error) => ResponseData::new_error(0, &error.to_string(), None),
            }
        }
        Err(error) => ResponseData::new_error(0, &error.to_string(), None),
    }
}

async fn handle_set_storage_at(
    state: StateType,
    address: Address,
    position: U256,
    value: U256,
) -> ResponseData<bool> {
    event!(
        Level::INFO,
        "hardhat_setStorageAt({address:?}, {position:?}, {value:?})"
    );
    let mut state = state.rethnet_state.write().await;
    match state.set_account_storage_slot(address, position, value) {
        Ok(()) => {
            state.make_snapshot();
            ResponseData::Success { result: true }
        }
        Err(e) => ResponseData::new_error(0, &e.to_string(), None),
    }
}

fn handle_net_listening() -> ResponseData<bool> {
    event!(Level::INFO, "net_listening()");
    ResponseData::Success { result: true }
}

fn handle_net_peer_count() -> ResponseData<U64WithoutLeadingZeroes> {
    event!(Level::INFO, "net_peerCount()");
    ResponseData::Success { result: 0.into() }
}

fn handle_sign(
    state: StateType,
    address: &Address,
    message: &ZeroXPrefixedBytes,
) -> ResponseData<Signature> {
    event!(Level::INFO, "eth_sign({address:?}, {message:?})");
    match state.local_accounts.get(address) {
        Some(private_key) => ResponseData::Success {
            result: Signature::new(&Bytes::from(message.clone())[..], private_key),
        },
        None => ResponseData::new_error(0, "{address} is not an account owned by this node", None),
    }
}

async fn handle_stop_impersonating_account(
    state: StateType,
    address: Address,
) -> ResponseData<bool> {
    event!(Level::INFO, "hardhat_stopImpersonatingAccount({address:?})");
    ResponseData::Success {
        result: state.impersonated_accounts.write().await.remove(&address),
    }
}

async fn remove_filter<const IS_SUBSCRIPTION: bool>(
    state: StateType,
    filter_id: U256,
) -> ResponseData<bool> {
    let mut filters = state.filters.write().await;
    let result = if let Some(filter) = filters.get(&filter_id) {
        filter.is_subscription == IS_SUBSCRIPTION && filters.remove(&filter_id).is_some()
    } else {
        false
    };
    ResponseData::Success { result }
}

async fn handle_uninstall_filter(state: StateType, filter_id: U256) -> ResponseData<bool> {
    event!(Level::INFO, "eth_uninstallFilter({filter_id:?})");
    remove_filter::<false>(state, filter_id).await
}

async fn handle_unsubscribe(state: StateType, filter_id: U256) -> ResponseData<bool> {
    event!(Level::INFO, "eth_unsubscribe({filter_id:?})");
    remove_filter::<true>(state, filter_id).await
}

fn handle_web3_client_version() -> ResponseData<String> {
    event!(Level::INFO, "web3_clientVersion()");
    ResponseData::Success {
        result: format!(
            "edr/{}/revm/{}",
            env!("CARGO_PKG_VERSION"),
            env!("REVM_VERSION"),
        ),
    }
}

fn handle_web3_sha3(message: ZeroXPrefixedBytes) -> ResponseData<B256> {
    event!(Level::INFO, "web3_sha3({message:?})");
    let message: Bytes = message.into();
    let hash = Keccak256::digest(&message[..]);
    ResponseData::Success {
        result: B256::from_slice(&hash[..]),
    }
}

async fn handle_request(
    state: StateType,
    request: &RpcRequest<MethodInvocation>,
) -> Result<serde_json::Value, String> {
    fn response<T>(id: &jsonrpc::Id, data: ResponseData<T>) -> Result<serde_json::Value, String>
    where
        T: serde::Serialize,
    {
        let response: Response<T> = Response {
            jsonrpc: jsonrpc::Version::V2_0,
            id: id.clone(),
            data,
        };
        serde_json::to_value(response).map_err(|e| {
            let msg = format!("failed to serialize response data: {e}");
            event!(Level::ERROR, "{}", &msg);
            msg
        })
    }

    match request {
        RpcRequest {
            version,
            id,
            method: _,
        } if *version != jsonrpc::Version::V2_0 => response(
            id,
            error_response_data::<serde_json::Value>(
                0,
                &format!("unsupported JSON-RPC version '{version:?}'"),
            ),
        ),
        RpcRequest {
            version: _,
            id,
            method,
        } => {
            match method {
                MethodInvocation::Eth(EthMethodInvocation::Accounts()) => {
                    response(id, handle_accounts(state).await)
                }
                MethodInvocation::Eth(EthMethodInvocation::ChainId()) => {
                    response(id, handle_chain_id(state))
                }
                MethodInvocation::Eth(EthMethodInvocation::Coinbase()) => {
                    response(id, handle_coinbase(state).await)
                }
                MethodInvocation::Eth(EthMethodInvocation::GetBalance(address, block)) => {
                    response(id, handle_get_balance(state, *address, block.clone()).await)
                }
                MethodInvocation::Eth(EthMethodInvocation::GetCode(address, block)) => {
                    response(id, handle_get_code(state, *address, block.clone()).await)
                }
                MethodInvocation::Eth(EthMethodInvocation::GetFilterChanges(filter_id)) => {
                    response(id, handle_get_filter_changes(state, *filter_id).await)
                }
                MethodInvocation::Eth(EthMethodInvocation::GetFilterLogs(filter_id)) => {
                    response(id, handle_get_filter_logs(state, *filter_id).await)
                }
                MethodInvocation::Eth(EthMethodInvocation::GetStorageAt(
                    address,
                    position,
                    block,
                )) => response(
                    id,
                    handle_get_storage_at(state, *address, *position, block.clone()).await,
                ),
                MethodInvocation::Eth(EthMethodInvocation::GetTransactionCount(address, block)) => {
                    response(
                        id,
                        handle_get_transaction_count(state, *address, block.clone()).await,
                    )
                }
                MethodInvocation::Eth(EthMethodInvocation::NetListening()) => {
                    response(id, handle_net_listening())
                }
                MethodInvocation::Eth(EthMethodInvocation::NetPeerCount()) => {
                    response(id, handle_net_peer_count())
                }
                MethodInvocation::Eth(EthMethodInvocation::NetVersion()) => {
                    response(id, handle_net_version(state).await)
                }
                MethodInvocation::Eth(EthMethodInvocation::NewPendingTransactionFilter()) => {
                    response(id, handle_new_pending_transaction_filter(state).await)
                }
                MethodInvocation::Eth(EthMethodInvocation::Sign(address, message)) => {
                    response(id, handle_sign(state, address, message))
                }
                MethodInvocation::Eth(EthMethodInvocation::Web3ClientVersion()) => {
                    response(id, handle_web3_client_version())
                }
                MethodInvocation::Eth(EthMethodInvocation::Web3Sha3(message)) => {
                    response(id, handle_web3_sha3(message.clone()))
                }
                MethodInvocation::Eth(EthMethodInvocation::UninstallFilter(filter_id)) => {
                    response(id, handle_uninstall_filter(state, *filter_id).await)
                }
                MethodInvocation::Eth(EthMethodInvocation::Unsubscribe(subscription_id)) => {
                    response(id, handle_unsubscribe(state, *subscription_id).await)
                }
                MethodInvocation::Hardhat(HardhatMethodInvocation::ImpersonateAccount(address)) => {
                    response(id, handle_impersonate_account(state, *address).await)
                }
                MethodInvocation::Hardhat(HardhatMethodInvocation::SetBalance(
                    address,
                    balance,
                )) => response(id, handle_set_balance(state, *address, *balance).await),
                MethodInvocation::Hardhat(HardhatMethodInvocation::SetCode(address, code)) => {
                    response(id, handle_set_code(state, *address, code.clone()).await)
                }
                MethodInvocation::Hardhat(HardhatMethodInvocation::SetNonce(address, nonce)) => {
                    response(id, handle_set_nonce(state, *address, *nonce).await)
                }
                MethodInvocation::Hardhat(HardhatMethodInvocation::SetStorageAt(
                    address,
                    position,
                    value,
                )) => response(
                    id,
                    handle_set_storage_at(state, *address, *position, *value).await,
                ),
                MethodInvocation::Hardhat(HardhatMethodInvocation::StopImpersonatingAccount(
                    address,
                )) => response(id, handle_stop_impersonating_account(state, *address).await),
                // TODO: after adding all the methods here, eliminate this
                // catch-all match arm:
                _ => {
                    let msg = format!("Method not found for invocation '{method:?}'");
                    response(
                        id,
                        ResponseData::<serde_json::Value>::new_error(-32601, &msg, None),
                    )
                }
            }
        }
    }
}

#[derive(serde::Deserialize, serde::Serialize)]
#[serde(untagged)]
pub enum Request {
    /// A single JSON-RPC request
    Single(RpcRequest<MethodInvocation>),
    /// A batch of requests
    Batch(Vec<RpcRequest<MethodInvocation>>),
}

async fn router(state: StateType) -> Router {
    Router::new()
        .route(
            "/",
            axum::routing::post(
                |State(state): State<StateType>, payload: Json<Request>| async move {
                    let requests: Vec<RpcRequest<MethodInvocation>> = match payload {
                        Json(Request::Single(request)) => vec![request],
                        Json(Request::Batch(requests)) => requests,
                    };

                    let responses = {
                        let mut responses: Vec<serde_json::Value> =
                            Vec::with_capacity(requests.len());
                        for request in requests.iter() {
                            match handle_request(Arc::clone(&state), request).await {
                                Ok(response) => responses.push(response),
                                Err(s) => {
                                    return (
                                        StatusCode::INTERNAL_SERVER_ERROR,
                                        Json(
                                            serde_json::to_value(s)
                                                .unwrap_or(serde_json::Value::Null),
                                        ),
                                    );
                                }
                            }
                        }
                        responses
                    };

                    let response = if responses.len() > 1 {
                        serde_json::to_value(responses)
                    } else {
                        serde_json::to_value(responses[0].clone())
                    };

                    match response {
                        Ok(response) => (StatusCode::OK, Json(response)),
                        Err(e) => {
                            let msg = format!("failed to serialize final response data: {e}");
                            event!(Level::ERROR, "{}", &msg);
                            (
                                StatusCode::INTERNAL_SERVER_ERROR,
                                Json(serde_json::to_value(msg).unwrap_or(serde_json::Value::Null)),
                            )
                        }
                    }
                },
            ),
        )
        .with_state(state)
}

impl Server {
    /// accepts a configuration and a set of initial accounts to initialize the state.
    pub async fn new(config: Config) -> Result<Self, Error> {
        let listener = TcpListener::bind(config.address).map_err(Error::Listen)?;
        event!(Level::INFO, "Listening on {}", config.address);

        let (local_accounts, genesis_accounts): (
            HashMap<Address, SecretKey>,
            HashMap<Address, AccountInfo>,
        ) = {
            let secp256k1 = Secp256k1::signing_only();
            config
                .accounts
                .iter()
                .enumerate()
                .map(
                    |(
                        i,
                        AccountConfig {
                            private_key,
                            balance,
                        },
                    )| {
                        let address = public_key_to_address(private_key.public_key(&secp256k1));
                        event!(Level::INFO, "Account #{}: {address:?}", i + 1);
                        event!(
                            Level::INFO,
                            "Private Key: 0x{}",
                            hex::encode(private_key.secret_bytes())
                        );
                        let local_account = (address, *private_key);
                        let genesis_account = (
                            address,
                            AccountInfo {
                                balance: *balance,
                                nonce: 0,
                                code: None,
                                code_hash: KECCAK_EMPTY,
                            },
                        );
                        (local_account, genesis_account)
                    },
                )
                .unzip()
        };

        let chain_id = config.chain_id;
        let coinbase = config.coinbase;
        let filters = RwLock::new(HashMap::default());
        let impersonated_accounts = RwLock::new(HashSet::new());
        let last_filter_id = RwLock::new(U256::ZERO);
        let network_id = config.network_id;

        let rethnet_state: StateType =
            if let Some(config) = config.rpc_hardhat_network_config.forking {
                let runtime = tokio::runtime::Builder::new_multi_thread()
                    .enable_io()
                    .enable_time()
                    .build()
                    .expect("failed to construct async runtime");

                let hash_generator = rethnet_evm::RandomHashGenerator::with_seed("seed");

                let fork_block_number = match config.block_number {
                    Some(block_number) => U256::from(block_number),
                    None => RpcClient::new(&config.json_rpc_url)
                        .get_block_by_number(rethnet_eth::remote::BlockSpec::latest())
                        .await
                        .expect("should retrieve latest block from fork source")
                        .number
                        .expect("Not a pending block"),
                };

                Arc::new(AppState {
                    rethnet_state: Arc::new(RwLock::new(Box::new(ForkState::new(
                        Arc::new(runtime),
                        Arc::new(parking_lot::Mutex::new(hash_generator)),
                        &config.json_rpc_url,
                        fork_block_number,
                        genesis_accounts,
                    )))),
                    chain_id,
                    coinbase,
                    filters,
                    fork_block_number: Some(fork_block_number),
                    impersonated_accounts,
                    last_filter_id,
                    local_accounts,
                    network_id,
                })
            } else {
                Arc::new(AppState {
                    rethnet_state: Arc::new(RwLock::new(Box::new(HybridState::with_accounts(
                        genesis_accounts,
                    )))),
                    chain_id,
                    coinbase,
                    filters,
                    fork_block_number: None,
                    impersonated_accounts,
                    last_filter_id,
                    local_accounts,
                    network_id,
                })
            };

        Ok(Self {
            inner: axum::Server::from_tcp(listener)
                .unwrap()
                .serve(router(rethnet_state).await.into_make_service()),
        })
    }

    pub async fn serve(self) -> Result<(), Error> {
        self.inner.await.map_err(Error::Serve)
    }

    pub async fn serve_with_shutdown_signal<Signal>(self, signal: Signal) -> Result<(), Error>
    where
        Signal: std::future::Future<Output = ()>,
    {
        self.inner
            .with_graceful_shutdown(signal)
            .await
            .map_err(Error::Serve)
    }

    pub fn local_addr(&self) -> SocketAddr {
        self.inner.local_addr()
    }
}<|MERGE_RESOLUTION|>--- conflicted
+++ resolved
@@ -6,14 +6,8 @@
     http::StatusCode,
     Router,
 };
-<<<<<<< HEAD
-use hashbrown::HashMap;
-use rethnet_eth::remote::ZeroXPrefixedBytes;
-use rethnet_eth::serde::U256WithoutLeadingZeroes;
-=======
 use hashbrown::{HashMap, HashSet};
 use rethnet_eth::serde::{U256WithoutLeadingZeroes, U64WithoutLeadingZeroes, ZeroXPrefixedBytes};
->>>>>>> e067b9d4
 use secp256k1::{Secp256k1, SecretKey};
 use sha3::{Digest, Keccak256};
 use tokio::sync::RwLock;
@@ -45,12 +39,9 @@
 mod config;
 pub use config::{AccountConfig, Config};
 
-<<<<<<< HEAD
-=======
 mod filter;
 use filter::{new_filter_deadline, Filter};
 
->>>>>>> e067b9d4
 /// an RPC method with its parameters
 #[derive(Clone, Debug, PartialEq, serde::Deserialize, serde::Serialize)]
 #[serde(untagged)]
@@ -372,13 +363,7 @@
             let value = state.rethnet_state.read().await.storage(address, position);
             match restore_block_context(&state, previous_state_root).await {
                 Ok(()) => match value {
-<<<<<<< HEAD
-                    Ok(value) => ResponseData::Success {
-                        result: value.into(),
-                    },
-=======
                     Ok(value) => ResponseData::Success { result: value },
->>>>>>> e067b9d4
                     Err(e) => {
                         error_response_data(0, &format!("failed to retrieve storage value: {e}"))
                     }
