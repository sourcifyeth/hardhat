--- conflicted
+++ resolved
@@ -1,11 +1,9 @@
-mod js_blockchain;
-
 use std::{fmt::Debug, ops::Deref, sync::Arc};
 
 use napi::{
     bindgen_prelude::{BigInt, Buffer, ObjectFinalize},
     tokio::sync::RwLock,
-    Env, JsFunction, JsObject, NapiRaw, Status,
+    Env, JsObject, Status,
 };
 use napi_derive::napi;
 
@@ -18,15 +16,7 @@
     config::SpecId,
     context::RethnetContext,
     receipt::Receipt,
-<<<<<<< HEAD
 };
-=======
-    sync::{await_promise, handle_error},
-    threadsafe_function::{ThreadSafeCallContext, ThreadsafeFunction},
-};
-
-use self::js_blockchain::{GetBlockHashCall, JsBlockchain};
->>>>>>> e067b9d4
 
 // An arbitrarily large amount of memory to signal to the javascript garbage collector that it needs to
 // attempt to free the blockchain object's memory.
@@ -63,35 +53,6 @@
 
 #[napi]
 impl Blockchain {
-    /// Constructs a new blockchain that queries the blockhash using a callback.
-    #[napi(constructor)]
-    #[cfg_attr(feature = "tracing", tracing::instrument(skip_all))]
-    pub fn new(
-        mut env: Env,
-        #[napi(ts_arg_type = "(blockNumber: bigint) => Promise<Buffer>")]
-        get_block_hash_fn: JsFunction,
-    ) -> napi::Result<Self> {
-        let get_block_hash_fn = ThreadsafeFunction::create(
-            env.raw(),
-            unsafe { get_block_hash_fn.raw() },
-            0,
-            |ctx: ThreadSafeCallContext<GetBlockHashCall>| {
-                let sender = ctx.value.sender.clone();
-
-                let block_number = ctx
-                    .env
-                    .create_bigint_from_words(false, ctx.value.block_number.as_limbs().to_vec())?;
-
-                let promise = ctx.callback.call(None, &[block_number.into_unknown()?])?;
-                let result = await_promise::<Buffer, B256>(ctx.env, promise, ctx.value.sender);
-
-                handle_error(sender, result)
-            },
-        )?;
-
-        Self::with_blockchain(&mut env, JsBlockchain { get_block_hash_fn })
-    }
-
     /// Constructs a new blockchain from a genesis block.
     #[napi(factory)]
     #[cfg_attr(feature = "tracing", tracing::instrument(skip_all))]
@@ -206,11 +167,7 @@
             .map_err(|e| napi::Error::new(Status::GenericFailure, e.to_string()))
     }
 
-<<<<<<< HEAD
-    #[doc = "Retrieves the instances chain ID."]
-=======
     #[doc = "Retrieves the instance's chain ID."]
->>>>>>> e067b9d4
     #[napi]
     pub async fn chain_id(&self) -> BigInt {
         let chain_id = self.read().await.chain_id();
@@ -269,11 +226,7 @@
             .receipt_by_transaction_hash(&transaction_hash)
             .map_or_else(
                 |e| Err(napi::Error::new(Status::GenericFailure, e.to_string())),
-<<<<<<< HEAD
-                |receipt| Ok(receipt.map(|receipt| receipt.into())),
-=======
                 |receipt| Ok(receipt.map(Into::into)),
->>>>>>> e067b9d4
             )
     }
 
