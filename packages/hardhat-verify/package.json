--- conflicted
+++ resolved
@@ -9,26 +9,12 @@
     "hardhat-plugin",
     "etherscan"
   ],
-<<<<<<< HEAD
-  "scripts": {
-    "lint": "npm run prettier --check && npm run eslint",
-    "lint:fix": "npm run prettier --write && npm run eslint --fix",
-    "eslint": "eslint 'src/**/*.ts' 'test/**/*.ts'",
-    "prettier": "prettier \"**/*.{js,md,json}\"",
-    "test": "mocha --recursive \"test/**/*.ts\" --exit",
-    "coverage": "nyc npm run test -- --reporter min",
-    "build": "tsc --build .",
-    "prepublishOnly": "npm run build",
-    "clean": "rimraf dist"
-  },
-=======
   "homepage": "https://github.com/nomicfoundation/hardhat/tree/main/packages/hardhat-verify",
   "repository": "github:nomicfoundation/hardhat",
   "license": "MIT",
   "author": "Nomic Foundation",
   "main": "index.js",
   "types": "index.d.ts",
->>>>>>> dd2297db
   "files": [
     "dist/src/",
     "src/",
@@ -43,11 +29,11 @@
   "scripts": {
     "build": "tsc --build .",
     "clean": "rimraf dist internal *.{d.ts,js}{,.map} build-test tsconfig.tsbuildinfo",
-    "coverage": "nyc yarn test -- --reporter min",
+    "coverage": "nyc npm run test -- --reporter min",
     "eslint": "eslint 'src/**/*.ts' 'test/**/*.ts'",
-    "lint": "yarn prettier --check && yarn eslint",
-    "lint:fix": "yarn prettier --write && yarn eslint --fix",
-    "prepublishOnly": "yarn build",
+    "lint": "npm run prettier --check && npm run eslint",
+    "lint:fix": "npm run prettier --write && npm run eslint --fix",
+    "prepublishOnly": "npm run build",
     "prettier": "prettier \"**/*.{js,md,json}\"",
     "test": "mocha --recursive \"test/**/*.ts\" --exit"
   },
