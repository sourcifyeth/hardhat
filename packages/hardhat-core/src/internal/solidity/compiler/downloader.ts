--- conflicted
+++ resolved
@@ -113,20 +113,8 @@
     return this._downloaderPerPlatform.get(key)!;
   }
 
-<<<<<<< HEAD
-  public async verifyCompiler(
-    compilerBuild: CompilerBuild,
-    downloadedFilePath: string
-  ) {
-    const ethereumjsUtil = await import("@nomicfoundation/ethereumjs-util");
-    const { keccak256 } = await import("ethereum-cryptography/keccak");
-
-    const expectedKeccak256 = compilerBuild.keccak256;
-    const compiler = await fsExtra.readFile(downloadedFilePath);
-=======
   public static defaultCompilerListCachePeriod = 3_600_00;
   private readonly _mutex = new Mutex();
->>>>>>> 8e7654fb
 
   /**
    * Use CompilerDownloader.getConcurrencySafeDownloader instead
@@ -298,7 +286,7 @@
     build: CompilerBuild,
     downloadPath: string
   ): Promise<boolean> {
-    const ethereumjsUtil = await import("@ethereumjs/util");
+    const ethereumjsUtil = await import("@nomicfoundation/ethereumjs-util");
     const { keccak256 } = await import("ethereum-cryptography/keccak");
 
     const expectedKeccak256 = build.keccak256;
