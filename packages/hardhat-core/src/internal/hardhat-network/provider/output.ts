--- conflicted
+++ resolved
@@ -24,7 +24,7 @@
   gasLimit: string;
   gasUsed: string;
   hash: string | null;
-  logsBloom: string | null;
+  logsBloom: string;
   miner: string;
   mixHash: string | null;
   nonce: string | null;
@@ -171,11 +171,7 @@
     nonce: pending ? null : bufferToRpcData(block.header.nonce, 8),
     mixHash: pending ? null : bufferToRpcData(block.header.mixHash, 32),
     sha3Uncles: bufferToRpcData(block.header.uncleHash),
-<<<<<<< HEAD
-    logsBloom: bufferToRpcData(block.header.bloom),
-=======
-    logsBloom: pending ? null : bufferToRpcData(block.header.logsBloom),
->>>>>>> e992cd1b
+    logsBloom: bufferToRpcData(block.header.logsBloom),
     transactionsRoot: bufferToRpcData(block.header.transactionsTrie),
     stateRoot: bufferToRpcData(block.header.stateRoot),
     receiptsRoot: bufferToRpcData(block.header.receiptTrie),
