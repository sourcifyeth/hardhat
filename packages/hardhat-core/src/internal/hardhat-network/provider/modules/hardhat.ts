--- conflicted
+++ resolved
@@ -109,13 +109,11 @@
           ...this._setNextBlockBaseFeePerGasParams(params)
         );
 
-<<<<<<< HEAD
+      case "hardhat_setCoinbase":
+        return this._setCoinbaseAction(...this._setCoinbaseParams(params));
+
       case "hardhat_mine":
         return this._hardhatMineAction(...this._hardhatMineParams(params));
-=======
-      case "hardhat_setCoinbase":
-        return this._setCoinbaseAction(...this._setCoinbaseParams(params));
->>>>>>> 2ea8768d
     }
 
     throw new MethodNotFoundError(`Method ${method} not found`);
@@ -354,24 +352,23 @@
     return true;
   }
 
-<<<<<<< HEAD
+  // hardhat_setCoinbase
+
+  private _setCoinbaseParams(params: any[]): [Buffer] {
+    return validateParams(params, rpcAddress);
+  }
+
+  private async _setCoinbaseAction(address: Buffer) {
+    await this._node.setCoinbase(new Address(address));
+    return true;
+  }
+
   // hardhat_mine
   private async _hardhatMineAction(blockCount?: BN, interval?: BN) {
     await this._node.mineBlocks(blockCount, interval);
   }
   private _hardhatMineParams(params: any[]): [BN, BN] {
     return validateParams(params, rpcQuantity, rpcQuantity);
-=======
-  // hardhat_setCoinbase
-
-  private _setCoinbaseParams(params: any[]): [Buffer] {
-    return validateParams(params, rpcAddress);
-  }
-
-  private async _setCoinbaseAction(address: Buffer) {
-    await this._node.setCoinbase(new Address(address));
-    return true;
->>>>>>> 2ea8768d
   }
 
   private async _logBlock(result: MineBlockResult) {
